--- conflicted
+++ resolved
@@ -55,10 +55,7 @@
 * Jordan Fowler
 * Seth Walker
 * Joe Noon
-<<<<<<< HEAD
 * Wolfgang Postler
 * Rick Olson
 * Killian Murphy
-=======
-* Morten Primdahl
->>>>>>> 6a8c950d
+* Morten Primdahl