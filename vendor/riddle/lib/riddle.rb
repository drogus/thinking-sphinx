--- conflicted
+++ resolved
@@ -18,11 +18,7 @@
     Rev     = 1785
     # Release number to mark my own fixes, beyond feature parity with
     # Sphinx itself.
-<<<<<<< HEAD
-    Release = 1
-=======
     Release = 6
->>>>>>> 47fcfa91
     
     String      = [Major, Minor, Tiny].join('.')
     GemVersion  = [Major, Minor, Tiny, Rev, Release].join('.')
