--- conflicted
+++ resolved
@@ -18,11 +18,7 @@
     Rev     = 1566
     # Release number to mark my own fixes, beyond feature parity with
     # Sphinx itself.
-<<<<<<< HEAD
-    Release = 4
-=======
     Release = 1
->>>>>>> cc17b63d
     
     String      = [Major, Minor, Tiny].join('.')
     GemVersion  = [Major, Minor, Tiny, Rev, Release].join('.')
