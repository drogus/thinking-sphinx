require 'riddle/client/filter'
require 'riddle/client/message'
require 'riddle/client/response'

module Riddle
  class VersionError < StandardError;  end
  class ResponseError < StandardError; end
  
  # This class was heavily based on the existing Client API by Dmytro Shteflyuk
  # and Alexy Kovyrin. Their code worked fine, I just wanted something a bit
  # more Ruby-ish (ie. lowercase and underscored method names). I also have
  # used a few helper classes, just to neaten things up.
  #
  # Feel free to use it wherever. Send bug reports, patches, comments and
  # suggestions to pat at freelancing-gods dot com.
  #
  # Most properties of the client are accessible through attribute accessors,
  # and where relevant use symboles instead of the long constants common in
  # other clients.
  # Some examples:
  #
  #   client.sort_mode  = :extended
  #   client.sort_by    = "birthday DESC"
  #   client.match_mode = :extended
  #
  # To add a filter, you will need to create a Filter object:
  #
  #   client.filters << Riddle::Client::Filter.new("birthday",
  #     Time.at(1975, 1, 1).to_i..Time.at(1985, 1, 1).to_i, false)
  #
  class Client
    Commands = {
      :search   => 0, # SEARCHD_COMMAND_SEARCH
      :excerpt  => 1, # SEARCHD_COMMAND_EXCERPT
      :update   => 2, # SEARCHD_COMMAND_UPDATE
      :keywords => 3, # SEARCHD_COMMAND_KEYWORDS
      :persist  => 4, # SEARCHD_COMMAND_PERSIST
      :status   => 5, # SEARCHD_COMMAND_STATUS
      :query    => 6  # SEARCHD_COMMAND_QUERY
    }
    
    Versions = {
      :search   => 0x116, # VER_COMMAND_SEARCH
      :excerpt  => 0x100, # VER_COMMAND_EXCERPT
      :update   => 0x102, # VER_COMMAND_UPDATE
      :keywords => 0x100, # VER_COMMAND_KEYWORDS
      :status   => 0x100, # VER_COMMAND_STATUS
      :query    => 0x100  # VER_COMMAND_QUERY
    }
    
    Statuses = {
      :ok      => 0, # SEARCHD_OK
      :error   => 1, # SEARCHD_ERROR
      :retry   => 2, # SEARCHD_RETRY
      :warning => 3  # SEARCHD_WARNING
    }
    
    MatchModes = {
      :all        => 0, # SPH_MATCH_ALL
      :any        => 1, # SPH_MATCH_ANY
      :phrase     => 2, # SPH_MATCH_PHRASE
      :boolean    => 3, # SPH_MATCH_BOOLEAN
      :extended   => 4, # SPH_MATCH_EXTENDED
      :fullscan   => 5, # SPH_MATCH_FULLSCAN
      :extended2  => 6  # SPH_MATCH_EXTENDED2
    }
    
    RankModes = {
      :proximity_bm25 => 0, # SPH_RANK_PROXIMITY_BM25
      :bm25           => 1, # SPH_RANK_BM25
      :none           => 2, # SPH_RANK_NONE
      :wordcount      => 3, # SPH_RANK_WORDCOUNT
      :proximity      => 4, # SPH_RANK_PROXIMITY
      :match_any      => 5, # SPH_RANK_MATCHANY
      :fieldmask      => 6  # SPH_RANK_FIELDMASK
    }
    
    SortModes = {
      :relevance     => 0, # SPH_SORT_RELEVANCE
      :attr_desc     => 1, # SPH_SORT_ATTR_DESC
      :attr_asc      => 2, # SPH_SORT_ATTR_ASC
      :time_segments => 3, # SPH_SORT_TIME_SEGMENTS
      :extended      => 4, # SPH_SORT_EXTENDED
      :expr          => 5  # SPH_SORT_EXPR
    }
    
    AttributeTypes = {
      :integer    => 1, # SPH_ATTR_INTEGER
      :timestamp  => 2, # SPH_ATTR_TIMESTAMP
      :ordinal    => 3, # SPH_ATTR_ORDINAL
      :bool       => 4, # SPH_ATTR_BOOL
      :float      => 5, # SPH_ATTR_FLOAT
      :bigint     => 6, # SPH_ATTR_BIGINT
      :multi      => 0x40000000 # SPH_ATTR_MULTI
    }
    
    GroupFunctions = {
      :day      => 0, # SPH_GROUPBY_DAY
      :week     => 1, # SPH_GROUPBY_WEEK
      :month    => 2, # SPH_GROUPBY_MONTH
      :year     => 3, # SPH_GROUPBY_YEAR
      :attr     => 4, # SPH_GROUPBY_ATTR
      :attrpair => 5  # SPH_GROUPBY_ATTRPAIR
    }
    
    FilterTypes = {
      :values       => 0, # SPH_FILTER_VALUES
      :range        => 1, # SPH_FILTER_RANGE
      :float_range  => 2  # SPH_FILTER_FLOATRANGE
    }
    
    attr_accessor :server, :port, :offset, :limit, :max_matches,
      :match_mode, :sort_mode, :sort_by, :weights, :id_range, :filters,
      :group_by, :group_function, :group_clause, :group_distinct, :cut_off,
      :retry_count, :retry_delay, :anchor, :index_weights, :rank_mode,
      :max_query_time, :field_weights, :timeout, :overrides, :select,
      :connection_proc
    attr_reader :queue

    @@connection_proc = nil
    
    # Can instantiate with a specific server and port - otherwise it assumes
    # defaults of localhost and 3312 respectively. All other settings can be
    # accessed and changed via the attribute accessors.
    def initialize(server=nil, port=nil)
      @server = server || "localhost"
      @port   = port   || 3312
      @socket = nil
      
      reset
      
      @queue = []
    end
    
    # Reset attributes and settings to defaults.
    def reset
      # defaults
      @offset         = 0
      @limit          = 20
      @max_matches    = 1000
      @match_mode     = :all
      @sort_mode      = :relevance
      @sort_by        = ''
      @weights        = []
      @id_range       = 0..0
      @filters        = []
      @group_by       = ''
      @group_function = :day
      @group_clause   = '@group desc'
      @group_distinct = ''
      @cut_off        = 0
      @retry_count    = 0
      @retry_delay    = 0
      @anchor         = {}
      # string keys are index names, integer values are weightings
      @index_weights  = {}
      @rank_mode      = :proximity_bm25
      @max_query_time = 0
      # string keys are field names, integer values are weightings
      @field_weights  = {}
      @timeout        = 0
      @overrides      = {}
      @select         = "*"
    end
    
    # Set the geo-anchor point - with the names of the attributes that contain
    # the latitude and longitude (in radians), and the reference position.
    # Note that for geocoding to work properly, you must also set
    # match_mode to :extended. To sort results by distance, you will
    # need to set sort_mode to '@geodist asc' for example. Sphinx
    # expects latitude and longitude to be returned from you SQL source
    # in radians.
    #
    # Example:
    #   client.set_anchor('lat', -0.6591741, 'long', 2.530770)
    #
    def set_anchor(lat_attr, lat, long_attr, long)
      @anchor = {
        :latitude_attribute   => lat_attr,
        :latitude             => lat,
        :longitude_attribute  => long_attr,
        :longitude            => long
      }
    end
    
    # Append a query to the queue. This uses the same parameters as the query
    # method.
    def append_query(search, index = '*', comments = '')
      @queue << query_message(search, index, comments)
    end
    
    # Run all the queries currently in the queue. This will return an array of
    # results hashes.
    def run
      response = Response.new request(:search, @queue)
      
      results = @queue.collect do
        result = {
          :matches         => [],
          :fields          => [],
          :attributes      => {},
          :attribute_names => [],
          :words           => {}
        }

        result[:status] = response.next_int
        case result[:status]
        when Statuses[:warning]
          result[:warning] = response.next
        when Statuses[:error]
          result[:error] = response.next
          next result
        end
        
        result[:fields] = response.next_array

        attributes = response.next_int
        for i in 0...attributes
          attribute_name = response.next
          type           = response.next_int

          result[:attributes][attribute_name] = type
          result[:attribute_names] << attribute_name
        end

        matches   = response.next_int
        is_64_bit = response.next_int
        for i in 0...matches
          doc = is_64_bit > 0 ? response.next_64bit_int : response.next_int
          weight = response.next_int

          result[:matches] << {:doc => doc, :weight => weight, :index => i, :attributes => {}}
          result[:attribute_names].each do |attr|
            result[:matches].last[:attributes][attr] = attribute_from_type(
              result[:attributes][attr], response
            )
          end
        end

        result[:total] = response.next_int.to_i || 0
        result[:total_found] = response.next_int.to_i || 0
        result[:time] = ('%.3f' % (response.next_int / 1000.0)).to_f || 0.0

        words = response.next_int
        for i in 0...words
          word = response.next
          docs = response.next_int
          hits = response.next_int
          result[:words][word] = {:docs => docs, :hits => hits}
        end

        result
      end
      
      @queue.clear
      results
    end
    
    # Query the Sphinx daemon - defaulting to all indexes, but you can specify
    # a specific one if you wish. The search parameter should be a string
    # following Sphinx's expectations.
    #
    # The object returned from this method is a hash with the following keys:
    # 
    # * :matches
    # * :fields
    # * :attributes
    # * :attribute_names
    # * :words
    # * :total
    # * :total_found
    # * :time
    # * :status
    # * :warning (if appropriate)
    # * :error (if appropriate)
    #
    # The key <tt>:matches</tt> returns an array of hashes - the actual search
    # results. Each hash has the document id (<tt>:doc</tt>), the result 
    # weighting (<tt>:weight</tt>), and a hash of the attributes for the
    # document (<tt>:attributes</tt>).
    # 
    # The <tt>:fields</tt> and <tt>:attribute_names</tt> keys return list of
    # fields and attributes for the documents. The key <tt>:attributes</tt>
    # will return a hash of attribute name and type pairs, and <tt>:words</tt>
    # returns a hash of hashes representing the words from the search, with the
    # number of documents and hits for each, along the lines of:
    # 
    #   results[:words]["Pat"] #=> {:docs => 12, :hits => 15}
    # 
    # <tt>:total</tt>, <tt>:total_found</tt> and <tt>:time</tt> return the
    # number of matches available, the total number of matches (which may be
    # greater than the maximum available, depending on the number of matches
    # and your sphinx configuration), and the time in milliseconds that the
    # query took to run.
    # 
    # <tt>:status</tt> is the error code for the query - and if there was a
    # related warning, it will be under the <tt>:warning</tt> key. Fatal errors
    # will be described under <tt>:error</tt>.
    #
    def query(search, index = '*', comments = '')
      @queue << query_message(search, index, comments)
      self.run.first
    end
    
    # Build excerpts from search terms (the +words+) and the text of documents. Excerpts are bodies of text that have the +words+ highlighted.
    # They may also be abbreviated to fit within a word limit.
    #
    # As part of the options hash, you will need to
    # define:
    # * :docs
    # * :words
    # * :index
    #
    # Optional settings include:
    # * :before_match (defaults to <span class="match">)
    # * :after_match (defaults to </span>)
    # * :chunk_separator (defaults to ' &#8230; ' - which is an HTML ellipsis)
    # * :limit (defaults to 256)
    # * :around (defaults to 5)
    # * :exact_phrase (defaults to false)
    # * :single_passage (defaults to false)
    #
    # The defaults differ from the official PHP client, as I've opted for
    # semantic HTML markup.
    #
    # Example:
    #
    #   client.excerpts(:docs => ["Pat Allan, Pat Cash"], :words => 'Pat', :index => 'pats')
    #   #=> ["<span class=\"match\">Pat</span> Allan, <span class=\"match\">Pat</span> Cash"]
    #
    #   lorem_lipsum = "Lorem ipsum dolor..."
    #
    #   client.excerpts(:docs => ["Pat Allan, #{lorem_lipsum} Pat Cash"], :words => 'Pat', :index => 'pats')
    #   #=> ["<span class=\"match\">Pat</span> Allan, Lorem ipsum dolor sit amet, consectetur adipisicing
    #          elit, sed do eiusmod tempor incididunt ut labore et dolore magna aliqua &#8230; . Excepteur 
    #          sint occaecat cupidatat non proident, sunt in culpa qui officia deserunt mollit anim id est 
    #          laborum. <span class=\"match\">Pat</span> Cash"]  
    #
    # Workflow:
    #
    # Excerpt creation is completely isolated from searching the index. The nominated index is only used to 
    # discover encoding and charset information.
    #
    # Therefore, the workflow goes:
    #
    # 1. Do the sphinx query.
    # 2. Fetch the documents found by sphinx from their repositories.
    # 3. Pass the documents' text to +excerpts+ for marking up of matched terms.
    #
    def excerpts(options = {})
      options[:index]           ||= '*'
      options[:before_match]    ||= '<span class="match">'
      options[:after_match]     ||= '</span>'
      options[:chunk_separator] ||= ' &#8230; ' # ellipsis
      options[:limit]           ||= 256
      options[:around]          ||= 5
      options[:exact_phrase]    ||= false
      options[:single_passage]  ||= false
      
      response = Response.new request(:excerpt, excerpts_message(options))
      
      options[:docs].collect { response.next }
    end
    
    # Update attributes - first parameter is the relevant index, second is an
    # array of attributes to be updated, and the third is a hash, where the
    # keys are the document ids, and the values are arrays with the attribute
    # values - in the same order as the second parameter.
    #
    # Example:
    # 
    #   client.update('people', ['birthday'], {1 => [Time.at(1982, 20, 8).to_i]})
    # 
    def update(index, attributes, values_by_doc)
      response = Response.new request(
        :update,
        update_message(index, attributes, values_by_doc)
      )
      
      response.next_int
    end
    
    # Generates a keyword list for a given query. Each keyword is represented
    # by a hash, with keys :tokenised and :normalised. If return_hits is set to
    # true it will also report on the number of hits and documents for each
    # keyword (see :hits and :docs keys respectively).
    def keywords(query, index, return_hits = false)
      response = Response.new request(
        :keywords,
        keywords_message(query, index, return_hits)
      )
      
      (0...response.next_int).collect do
        hash = {}
        hash[:tokenised]  = response.next
        hash[:normalised] = response.next
        
        if return_hits
          hash[:docs] = response.next_int
          hash[:hits] = response.next_int
        end
        
        hash
      end
    end
    
    def status
      response = Response.new request(
        :status, Message.new
      )
      
      rows, cols = response.next_int, response.next_int
      
      (0...rows).inject({}) do |hash, row|
        hash[response.next.to_sym] = response.next
        hash
      end
    end
    
    def add_override(attribute, type, values)
      @overrides[attribute] = {:type => type, :values => values}
    end
    
    def open
      open_socket
      
      @socket.send [
        Commands[:persist], 0, 4, 1
      ].pack("nnNN"), 0
    end
    
    def close
      close_socket
    end
    
    private
    
    def open_socket
      raise "Already Connected" unless @socket.nil?
      
      if @timeout == 0
        @socket = initialise_connection
      else
        begin
          Timeout.timeout(@timeout) { @socket = initialise_connection }
        rescue Timeout::Error
          raise Riddle::ConnectionError,
            "Connection to #{@server} on #{@port} timed out after #{@timeout} seconds"
        end
      end
      
      true
    end
    
    def close_socket
      raise "Not Connected" if @socket.nil?
      
      @socket.close
      @socket = nil
      
      true
    end
    
    # Connects to the Sphinx daemon, and yields a socket to use. The socket is
    # closed at the end of the block.
    def connect(&block)
      unless @socket.nil?
        yield @socket
      else
        open_socket
        begin
          yield @socket
        ensure
          close_socket
        end
      end
    end
    
    def initialise_connection
<<<<<<< HEAD
      socket =  if @connection_proc.respond_to?(:call)
                  @connection_proc.call(self)
                elsif @@connection_proc.respond_to?(:call)
                  @@connection_proc.call(self)
                else
                  TCPSocket.new @server, @port
                end
      
=======
      socket = initialise_socket

>>>>>>> f1e90f40
      # Send version
      socket.send [1].pack('N'), 0
      
      # Checking version
      version = socket.recv(4).unpack('N*').first
      if version < 1
        socket.close
        raise VersionError, "Can only connect to searchd version 1.0 or better, not version #{version}"
      end
      
      socket
    end
    
    def initialise_socket
      tries = 0
      begin
        socket = TCPSocket.new @server, @port
      rescue Errno::ECONNREFUSED => e
        retry if (tries += 1) < 5
        raise Riddle::ConnectionError,
          "Connection to #{@server} on #{@port} failed. #{e.message}"
      end
      
      socket
    end
    
    # Send a collection of messages, for a command type (eg, search, excerpts,
    # update), to the Sphinx daemon.
    def request(command, messages)
      response = ""
      status   = -1
      version  = 0
      length   = 0
      message  = Array(messages).join("")
      if message.respond_to?(:force_encoding)
        message = message.force_encoding('ASCII-8BIT')
      end
      
      connect do |socket|
        case command
        when :search
          # Message length is +4 to account for the following count value for
          # the number of messages (well, that's what I'm assuming).
          socket.send [
            Commands[command], Versions[command],
            4+message.length,  messages.length
          ].pack("nnNN") + message, 0
        when :status
          socket.send [
            Commands[command], Versions[command], 4, 1
          ].pack("nnNN"), 0
        else
          socket.send [
            Commands[command], Versions[command], message.length
          ].pack("nnN") + message, 0
        end
        
        header = socket.recv(8)
        status, version, length = header.unpack('n2N')
        
        while response.length < (length || 0)
          part = socket.recv(length - response.length)
          response << part if part
        end
      end
      
      if response.empty? || response.length != length
        raise ResponseError, "No response from searchd (status: #{status}, version: #{version})"
      end
      
      case status
      when Statuses[:ok]
        if version < Versions[command]
          puts format("searchd command v.%d.%d older than client (v.%d.%d)",
            version >> 8, version & 0xff,
            Versions[command] >> 8, Versions[command] & 0xff)
        end
        response
      when Statuses[:warning]
        length = response[0, 4].unpack('N*').first
        puts response[4, length]
        response[4 + length, response.length - 4 - length]
      when Statuses[:error], Statuses[:retry]
        raise ResponseError, "searchd error (status: #{status}): #{response[4, response.length - 4]}"
      else
        raise ResponseError, "Unknown searchd error (status: #{status})"
      end
    end
    
    # Generation of the message to send to Sphinx for a search.
    def query_message(search, index, comments = '')
      message = Message.new
      
      # Mode, Limits, Sort Mode
      message.append_ints @offset, @limit, MatchModes[@match_mode],
        RankModes[@rank_mode], SortModes[@sort_mode]
      message.append_string @sort_by
      
      # Query
      message.append_string search
      
      # Weights
      message.append_int @weights.length
      message.append_ints *@weights
      
      # Index
      message.append_string index
      
      # ID Range
      message.append_int 1
      message.append_64bit_ints @id_range.first, @id_range.last
      
      # Filters
      message.append_int @filters.length
      @filters.each { |filter| message.append filter.query_message }
      
      # Grouping
      message.append_int GroupFunctions[@group_function]
      message.append_string @group_by
      message.append_int @max_matches
      message.append_string @group_clause
      message.append_ints @cut_off, @retry_count, @retry_delay
      message.append_string @group_distinct
      
      # Anchor Point
      if @anchor.empty?
        message.append_int 0
      else
        message.append_int 1
        message.append_string @anchor[:latitude_attribute]
        message.append_string @anchor[:longitude_attribute]
        message.append_floats @anchor[:latitude], @anchor[:longitude]
      end
      
      # Per Index Weights
      message.append_int @index_weights.length
      @index_weights.each do |key,val|
        message.append_string key.to_s
        message.append_int val
      end
      
      # Max Query Time
      message.append_int @max_query_time
      
      # Per Field Weights
      message.append_int @field_weights.length
      @field_weights.each do |key,val|
        message.append_string key.to_s
        message.append_int val
      end
      
      message.append_string comments
      
      # Overrides
      message.append_int @overrides.length
      @overrides.each do |key,val|
        message.append_string key.to_s
        message.append_int AttributeTypes[val[:type]]
        message.append_int val[:values].length
        val[:values].each do |id,map|
          message.append_64bit_int id
          method = case val[:type]
          when :float
            :append_float
          when :bigint
            :append_64bit_int
          else
            :append_int
          end
          message.send method, map
        end
      end
      
      message.append_string @select
      
      message.to_s
    end
    
    # Generation of the message to send to Sphinx for an excerpts request.
    def excerpts_message(options)
      message = Message.new
      
      flags = 1
      flags |= 2  if options[:exact_phrase]
      flags |= 4  if options[:single_passage]
      flags |= 8  if options[:use_boundaries]
      flags |= 16 if options[:weight_order]
      
      message.append [0, flags].pack('N2') # 0 = mode
      message.append_string options[:index]
      message.append_string options[:words]
      
      # options
      message.append_string options[:before_match]
      message.append_string options[:after_match]
      message.append_string options[:chunk_separator]
      message.append_ints options[:limit], options[:around]
      
      message.append_array options[:docs]
      
      message.to_s
    end
    
    # Generation of the message to send to Sphinx to update attributes of a
    # document.
    def update_message(index, attributes, values_by_doc)
      message = Message.new
      
      message.append_string index
      message.append_int attributes.length
      attributes.each_with_index do |attribute, index|
        message.append_string attribute
        message.append_boolean values_by_doc.values.first[index].is_a?(Array)
      end
      
      message.append_int values_by_doc.length
      values_by_doc.each do |key,values|
        message.append_64bit_int key # document ID
        values.each do |value|
          case value
          when Array
            message.append_int value.length
            message.append_ints *value
          else
            message.append_int value
          end
        end
      end
      
      message.to_s
    end
    
    # Generates the simple message to send to the daemon for a keywords request.
    def keywords_message(query, index, return_hits)
      message = Message.new
      
      message.append_string query
      message.append_string index
      message.append_int return_hits ? 1 : 0
      
      message.to_s
    end
    
    def attribute_from_type(type, response)
      type -= AttributeTypes[:multi] if is_multi = type > AttributeTypes[:multi]
      
      case type
      when AttributeTypes[:float]
        is_multi ? response.next_float_array    : response.next_float
      when AttributeTypes[:bigint]
        is_multi ? response.next_64bit_int_arry : response.next_64bit_int
      else
        is_multi ? response.next_int_array      : response.next_int
      end
    end

    def self.connection_proc=(value)
      @@connection_proc = value
    end

    def self.connection_proc
      @@connection_proc
    end
  end
end<|MERGE_RESOLUTION|>--- conflicted
+++ resolved
@@ -477,19 +477,8 @@
     end
     
     def initialise_connection
-<<<<<<< HEAD
-      socket =  if @connection_proc.respond_to?(:call)
-                  @connection_proc.call(self)
-                elsif @@connection_proc.respond_to?(:call)
-                  @@connection_proc.call(self)
-                else
-                  TCPSocket.new @server, @port
-                end
-      
-=======
       socket = initialise_socket
 
->>>>>>> f1e90f40
       # Send version
       socket.send [1].pack('N'), 0
       
@@ -506,7 +495,13 @@
     def initialise_socket
       tries = 0
       begin
-        socket = TCPSocket.new @server, @port
+        socket =  if @connection_proc.respond_to?(:call)
+                    @connection_proc.call(self)
+                  elsif @@connection_proc.respond_to?(:call)
+                    @@connection_proc.call(self)
+                  else
+                    TCPSocket.new @server, @port
+                  end
       rescue Errno::ECONNREFUSED => e
         retry if (tries += 1) < 5
         raise Riddle::ConnectionError,
