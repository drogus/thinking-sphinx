--- conflicted
+++ resolved
@@ -43,7 +43,6 @@
     When I clear existing filters
     And I filter by both 11 and 12 on dimensions
     Then I should get 1 result
-<<<<<<< HEAD
   
   Scenario: Searching on a MVA configured as ranged_query
     Given Sphinx is running
@@ -56,8 +55,6 @@
     When I clear existing filters
     And I filter by 3 on comment_ids
     Then I should get 0 results
-=======
->>>>>>> cc17b63d
   
   Scenario: Searching with ordering by attribute
     Given Sphinx is running
