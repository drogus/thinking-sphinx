require 'thinking_sphinx/active_record/delta'
require 'thinking_sphinx/active_record/search'
require 'thinking_sphinx/active_record/has_many_association'

module ThinkingSphinx
  # Core additions to ActiveRecord models - define_index for creating indexes
  # for models. If you want to interrogate the index objects created for the
  # model, you can use the class-level accessor :sphinx_indexes.
  #
  module ActiveRecord
    def self.included(base)
      base.class_eval do
        class_inheritable_array :sphinx_indexes
        class << self
          # Allows creation of indexes for Sphinx. If you don't do this, there
          # isn't much point trying to search (or using this plugin at all,
          # really).
          #
          # An example or two:
          #
          #   define_index
          #     indexes :id, :as => :model_id
          #     indexes name
          #   end
          #
          # You can also grab fields from associations - multiple levels deep
          # if necessary.
          #
          #   define_index do
          #     indexes tags.name, :as => :tag
          #     indexes articles.content
          #     indexes orders.line_items.product.name, :as => :product
          #   end
          #
          # And it will automatically concatenate multiple fields:
          #
          #   define_index do
          #     indexes [author.first_name, author.last_name], :as => :author
          #   end
          #
          # The #indexes method is for fields - if you want attributes, use
          # #has instead. All the same rules apply - but keep in mind that
          # attributes are for sorting, grouping and filtering, not searching.
          #
          #   define_index do
          #     # fields ...
          #     
          #     has created_at, updated_at
          #   end
          #
          # One last feature is the delta index. This requires the model to
          # have a boolean field named 'delta', and is enabled as follows:
          #
          #   define_index do
          #     # fields ...
          #     # attributes ...
          #     
          #     set_property :delta => true
          #   end
          #
          # Check out the more detailed documentation for each of these methods
          # at ThinkingSphinx::Index::Builder.
          # 
          def define_index(&block)
            return unless ThinkingSphinx.define_indexes?
            
            self.sphinx_indexes ||= []
            index = Index.new(self, &block)
            
            self.sphinx_indexes << index
            unless ThinkingSphinx.indexed_models.include?(self.name)
              ThinkingSphinx.indexed_models << self.name
            end
            
            if index.delta?
              before_save   :toggle_delta
              after_commit  :index_delta
            end
            
            after_destroy :toggle_deleted
            
            index
          end
          alias_method :sphinx_index, :define_index
          
          # Generate a unique CRC value for the model's name, to use to
          # determine which Sphinx documents belong to which AR records.
          # 
          # Really only written for internal use - but hey, if it's useful to
          # you in some other way, awesome.
          # 
          def to_crc32
            result = 0xFFFFFFFF
            self.name.each_byte do |byte|
              result ^= byte
              8.times do
                result = (result >> 1) ^ (0xEDB88320 * (result & 1))
              end
            end
            result ^ 0xFFFFFFFF
          end
          
          def to_crc32s
            (subclasses << self).collect { |klass| klass.to_crc32 }
          end
        end
      end
      
      base.send(:include, ThinkingSphinx::ActiveRecord::Delta)
      base.send(:include, ThinkingSphinx::ActiveRecord::Search)
      
      ::ActiveRecord::Associations::HasManyAssociation.send(
        :include, ThinkingSphinx::ActiveRecord::HasManyAssociation
      )
      ::ActiveRecord::Associations::HasManyThroughAssociation.send(
        :include, ThinkingSphinx::ActiveRecord::HasManyAssociation
      )
    end
    
    def in_core_index?
<<<<<<< HEAD
      self.class.search_for_id(
        self.sphinx_document_id, "#{self.class.name.downcase}_core"
      )
=======
      @in_core_index ||= self.class.search_for_id(self.id, "#{self.class.name.underscore}_core")
>>>>>>> 26b35f66
    end
    
    def toggle_deleted
      return unless ThinkingSphinx.updates_enabled?
      
      config = ThinkingSphinx::Configuration.new
      client = Riddle::Client.new config.address, config.port
      
      client.update(
        "#{self.class.sphinx_indexes.first.name}_core",
        ['sphinx_deleted'],
        {self.sphinx_document_id => 1}
      ) if self.in_core_index?
      
      client.update(
        "#{self.class.sphinx_indexes.first.name}_delta",
        ['sphinx_deleted'],
        {self.sphinx_document_id => 1}
      ) if ThinkingSphinx.deltas_enabled? &&
        self.class.sphinx_indexes.any? { |index| index.delta? } &&
        self.delta?
    end
    
    def sphinx_document_id
      (self.id * ThinkingSphinx.indexed_models.size) +
        ThinkingSphinx.indexed_models.index(self.class.name)
    end
  end
end<|MERGE_RESOLUTION|>--- conflicted
+++ resolved
@@ -118,13 +118,9 @@
     end
     
     def in_core_index?
-<<<<<<< HEAD
       self.class.search_for_id(
-        self.sphinx_document_id, "#{self.class.name.downcase}_core"
+        self.sphinx_document_id, "#{self.class.name.underscore.tr(':/\\', '_')}_core"
       )
-=======
-      @in_core_index ||= self.class.search_for_id(self.id, "#{self.class.name.underscore}_core")
->>>>>>> 26b35f66
     end
     
     def toggle_deleted
