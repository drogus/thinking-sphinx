require 'spec/spec_helper'
require 'will_paginate/collection'

describe ThinkingSphinx::Search do
  describe "search_for_id method" do
    before :each do
      @client = Riddle::Client.stub_instance(
        :filters    => [],
        :filters=   => true,
        :id_range=  => true,
        :query      => {
          :matches  => []
        }
      )
      
      ThinkingSphinx::Search.stub_methods(
        :client_from_options => @client,
        :search_conditions   => ["", []]
      )
    end
    
    it "should set the client id range to focus on the given id" do
      ThinkingSphinx::Search.search_for_id 42, "an_index"
      
      @client.should have_received(:id_range=).with(42..42)
    end
    
    it "should query on the given index" do
      ThinkingSphinx::Search.search_for_id 42, "an_index"
      
      @client.should have_received(:query).with("", "an_index")
    end
    
    it "should return true if a record is returned" do
      @client.stub_method(:query => {
        :matches => [24]
      })
      
      ThinkingSphinx::Search.search_for_id(42, "an_index").should be_true
    end
    
    it "should return false if no records are returned" do
      ThinkingSphinx::Search.search_for_id(42, "an_index").should be_false
    end
  end
  
  describe "instance_from_result method" do
    before :each do
      Person.stub_method(:find => true)
      ThinkingSphinx::Search.stub_method(:class_from_crc => Person)
    end
    
    after :each do
      Person.unstub_method(:find)
      ThinkingSphinx::Search.unstub_method(:class_from_crc)
    end

    it "should honour the :include option" do
      ThinkingSphinx::Search.send(
        :instance_from_result,
        {
          :doc => 1, :attributes => {
            "sphinx_internal_id" => 2, "class_crc" => 123
          }
        },
        {:include => :assoc}
      )

      Person.should have_received(:find).with(2, :include => :assoc, :select => nil)
    end

    it "should honour the :select option" do
      ThinkingSphinx::Search.send(
        :instance_from_result,
        {
          :doc => 1, :attributes => {
            "sphinx_internal_id" => 2, "class_crc" => 123
          }
        },
        {:select => :columns}
      )

      Person.should have_received(:find).with(2, :include => nil, :select => :columns)
    end

  end

  describe "instances_from_results method" do
    before :each do
      @person_a = Person.stub_instance
      @person_b = Person.stub_instance
      @person_c = Person.stub_instance

      @results = [
        {:attributes => {"sphinx_internal_id" => @person_a.id}},
        {:attributes => {"sphinx_internal_id" => @person_b.id}},
        {:attributes => {"sphinx_internal_id" => @person_c.id}}
      ]
      
      Person.stub_method(
        :find => [@person_c, @person_a, @person_b]
      )
      ThinkingSphinx::Search.stub_method(:instance_from_result => true)
    end

    after :each do
      Person.unstub_method(:find)
      ThinkingSphinx::Search.unstub_method(:instance_from_result)
    end

    it "should pass calls to instance_from_result if no class given" do
      ThinkingSphinx::Search.send(
        :instances_from_results, @results
      )

      ThinkingSphinx::Search.should have_received(:instance_from_result).with(
        {:attributes => {"sphinx_internal_id" => @person_a.id}}, {}
      )
      ThinkingSphinx::Search.should have_received(:instance_from_result).with(
        {:attributes => {"sphinx_internal_id" => @person_b.id}}, {}
      )
      ThinkingSphinx::Search.should have_received(:instance_from_result).with(
        {:attributes => {"sphinx_internal_id" => @person_c.id}}, {}
      )
    end

    it "should call a find on all ids for the class" do
      ThinkingSphinx::Search.send(
        :instances_from_results, @results, {}, Person
      )
      
      Person.should have_received(:find).with(
        :all,
        :conditions => {:id => [@person_a.id, @person_b.id, @person_c.id]},
        :include    => nil,
        :select     => nil
      )
    end

    it "should honour the :include option" do
      ThinkingSphinx::Search.send(
        :instances_from_results, @results, {:include => :something}, Person
      )
      
      Person.should have_received(:find).with(
        :all,
        :conditions => {:id => [@person_a.id, @person_b.id, @person_c.id]},
        :include    => :something,
        :select     => nil
      )
    end

    it "should honour the :select option" do
      ThinkingSphinx::Search.send(
        :instances_from_results, @results, {:select => :fields}, Person
      )
      
      Person.should have_received(:find).with(
        :all,
        :conditions => {:id => [@person_a.id, @person_b.id, @person_c.id]},
        :include    => nil,
        :select     => :fields
      )
    end

    it "should sort the objects the same as the result set" do
      ThinkingSphinx::Search.send(
        :instances_from_results, @results, {:select => :fields}, Person
      ).should == [@person_a, @person_b, @person_c]
    end
  end
<<<<<<< HEAD

  describe "count method" do
    before :each do
      @client = Riddle::Client.stub_instance(
        :filters    => [],
        :filters=   => true,
        :id_range=  => true,
        :sort_mode  => :asc,
        :limit      => 5,
        :offset=    => 0,
        :sort_mode= => true,
        :query      => {
          :matches  => [],
          :total    => 50
        }
      )

      ThinkingSphinx::Search.stub_methods(
        :client_from_options => @client,
        :search_conditions   => ["", []]
      )
    end

    it "should return query total" do
      ThinkingSphinx::Search.count(42, "an_index").should == 50
=======
  
  describe "search result" do
    before :each do
      @results = ThinkingSphinx::Search.search "nothing will match this"
    end
    
    it "should respond to previous_page" do
      @results.should respond_to(:previous_page)
    end
    
    it "should respond to next_page" do
      @results.should respond_to(:next_page)
    end
    
    it "should respond to current_page" do
      @results.should respond_to(:current_page)
    end
    
    it "should respond to total_pages" do
      @results.should respond_to(:total_pages)
    end
    
    it "should respond to total_entries" do
      @results.should respond_to(:total_entries)
    end
    
    it "should respond to offset" do
      @results.should respond_to(:offset)
    end
        
    it "should be a subclass of Array" do
      @results.should be_kind_of(Array)
>>>>>>> 6a8c950d
    end
  end
end<|MERGE_RESOLUTION|>--- conflicted
+++ resolved
@@ -169,8 +169,7 @@
       ).should == [@person_a, @person_b, @person_c]
     end
   end
-<<<<<<< HEAD
-
+  
   describe "count method" do
     before :each do
       @client = Riddle::Client.stub_instance(
@@ -195,7 +194,8 @@
 
     it "should return query total" do
       ThinkingSphinx::Search.count(42, "an_index").should == 50
-=======
+    end
+  end
   
   describe "search result" do
     before :each do
@@ -228,7 +228,6 @@
         
     it "should be a subclass of Array" do
       @results.should be_kind_of(Array)
->>>>>>> 6a8c950d
     end
   end
 end