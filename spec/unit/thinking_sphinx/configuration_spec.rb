--- conflicted
+++ resolved
@@ -2,10 +2,6 @@
 
 describe ThinkingSphinx::Configuration do
   describe "build method" do
-<<<<<<< HEAD
-    
-=======
     it "shouldn't be so damn big"
->>>>>>> feb53d3c
   end
 end